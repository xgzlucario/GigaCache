--- conflicted
+++ resolved
@@ -2,12 +2,15 @@
 
 import (
 	"bytes"
+	"math/rand"
 	"math/rand"
 	"strconv"
 	"testing"
 	"time"
 
 	"github.com/stretchr/testify/assert"
+
+	"github.com/stretchr/testify/assert"
 )
 
 const (
@@ -23,7 +26,6 @@
 	t.Run("Set/Get", func(t *testing.T) {
 		assert := assert.New(t)
 
-<<<<<<< HEAD
 		m := New[string](100)
 		for i := 0; i < 10000; i++ {
 			m.Set("foo"+strconv.Itoa(i), []byte(strconv.Itoa(i)))
@@ -39,45 +41,27 @@
 		if v, ts, ok := m.Get("foo100"); !bytes.Equal(v, []byte("200")) || !ok || ts != 0 {
 			t.Fatalf("%v %v %v", v, ts, ok)
 		}
-=======
-		m := New[string](1)
-		m.Set("foo", []byte("123"))
-		m.Set("bar", []byte("456"))
-
-		// get any
-		if v, ts, ok := m.GetAny("foo"); v != nil || ts != 0 || ok {
-			t.Fatalf("%v %v %v", v, ts, ok)
-		}
-
-		// update get
-		m.Set("foo", []byte("234"))
-		if v, ts, ok := m.Get("foo"); !bytes.Equal(v, []byte("234")) || !ok || ts != 0 {
-			t.Fatalf("%v %v %v", v, ts, ok)
-		}
->>>>>>> dabbfd03
 
 		// get not exist
 		val, ts, ok := m.Get("not-exist")
 		if val != nil || ts != 0 || ok {
 			t.Fatalf("%v %v %v", val, ts, ok)
+		// get not exist
+		val, ts, ok := m.Get("not-exist")
+		if val != nil || ts != 0 || ok {
+			t.Fatalf("%v %v %v", val, ts, ok)
 		}
 
 		// get deleted
-<<<<<<< HEAD
 		ok = m.Delete("foo5")
 		assert.Equal(ok, true, "delete error")
 
 		val, ts, ok = m.Get("foo5")
-=======
-		ok = m.Delete("foo")
-		assert.Equal(ok, true, "delete error")
-
-		val, ts, ok = m.Get("foo")
->>>>>>> dabbfd03
 		if val != nil || ts != 0 || ok {
 			t.Fatalf("%v %v %v", val, ts, ok)
 		}
 
+		// get expired
 		// get expired
 		m.SetEx("test", []byte{1}, sec)
 		time.Sleep(sec * 2)
@@ -97,7 +81,6 @@
 
 	t.Run("SetAny/GetAny", func(t *testing.T) {
 		m := New[string](100)
-<<<<<<< HEAD
 		for i := 0; i < 10000; i++ {
 			m.SetAny("foo"+strconv.Itoa(i), i)
 		}
@@ -109,19 +92,6 @@
 
 		// get any
 		v, ts, ok := m.GetAny("foo123")
-=======
-		// setAny
-		m.SetAny("foo", 123)
-		m.SetAny("bar", 456)
-
-		// get
-		if v, ts, ok := m.Get("foo"); v != nil || ts != 0 || ok {
-			t.Fatalf("%v %v %v", v, ts, ok)
-		}
-
-		// getAny
-		v, ts, ok := m.GetAny("foo")
->>>>>>> dabbfd03
 		if v.(int) != 123 || ts != 0 || !ok {
 			t.Fatalf("%v %v %v", v, ts, ok)
 		}
@@ -224,13 +194,22 @@
 			m.Set(strconv.Itoa(i), str)
 		}
 		for i := 0; i < 200; i++ {
+		for i := 0; i < 500; i++ {
+			m.Set(strconv.Itoa(i), str)
+		}
+		for i := 0; i < 200; i++ {
 			m.Set(strconv.Itoa(i), str)
 			m.SetAny("any"+strconv.Itoa(i), str)
+			m.SetAny("any"+strconv.Itoa(i), str)
 		}
 
 		s := m.Stat()
 		if s.BytesLen != 5000 || s.Len != 700 || s.AllocLen != 700 || s.AnyLen != 200 {
+		if s.BytesLen != 5000 || s.Len != 700 || s.AllocLen != 700 || s.AnyLen != 200 {
 			t.Fatalf("%+v", s)
+		}
+		if s.ExpRate() != 100 {
+			t.Fatalf("%+v", s.ExpRate())
 		}
 		if s.ExpRate() != 100 {
 			t.Fatalf("%+v", s.ExpRate())
@@ -372,7 +351,6 @@
 		if count != testNum {
 			t.Fatalf("error: %v", count)
 		}
-<<<<<<< HEAD
 
 		// unmarshal error
 		err = m.UnmarshalBytes([]byte("fake news"))
@@ -403,7 +381,5 @@
 		if GetUnixNano() != clock {
 			t.Fatalf("error: %v", GetUnixNano())
 		}
-=======
->>>>>>> dabbfd03
 	})
 }